/**
 * 테마 스캔 및 로드 함수
 *
 * themes/ 디렉터리를 스캔하여 설치된 테마 목록을 가져옵니다.
 */

import { readFileSync, readdirSync, existsSync, statSync } from 'fs';
import { join, resolve } from 'path';
import type { ThemeManifest } from '$lib/types/theme';
import { safeValidateThemeManifest } from '$lib/types/theme';
import { sanitizePath } from '../path-utils';

/**
 * 프로젝트 루트 디렉터리 찾기
 * Monorepo 환경에서 apps/web이 아닌 프로젝트 루트를 반환
 */
function getProjectRoot(): string {
    const cwd = process.cwd();
    // apps/web에서 실행 중이면 2단계 위로 (../../)
    if (cwd.includes('apps/web')) {
        return resolve(cwd, '../..');
    }
    // apps/admin에서 실행 중이면 2단계 위로
    if (cwd.includes('apps/admin')) {
        return resolve(cwd, '../..');
    }
    // 이미 루트에 있으면 그대로
    return cwd;
}

const PROJECT_ROOT = getProjectRoot();

/** 공식 테마 디렉터리 경로 (Git 추적) */
const THEMES_DIR = join(PROJECT_ROOT, 'themes');

/** 커스텀 테마 디렉터리 경로 (Git 무시, 사용자 업로드) */
const CUSTOM_THEMES_DIR = join(PROJECT_ROOT, 'custom-themes');

/**
 * 테마 디렉터리가 유효한지 확인
 */
function isValidThemeDirectory(themePath: string): boolean {
    if (!existsSync(themePath)) return false;

    const stat = statSync(themePath);
    if (!stat.isDirectory()) return false;

    // theme.json 파일이 있어야 함
    const manifestPath = join(themePath, 'theme.json'); // nosemgrep: javascript.lang.security.audit.path-traversal.path-join-resolve-traversal.path-join-resolve-traversal
    return existsSync(manifestPath);
}

/**
 * theme.json 파일을 읽고 검증
 * @param themeDir 테마 디렉터리명 (안전한 이름, readdir에서 반환)
 * @param baseDir 테마가 위치한 기본 디렉터리 (THEMES_DIR 또는 CUSTOM_THEMES_DIR)
 */
function loadThemeManifest(themeDir: string, baseDir: string): ThemeManifest | null {
    // themeDir는 readdir()에서 온 안전한 디렉터리명
<<<<<<< HEAD
    const manifestPath = join(THEMES_DIR, themeDir, 'theme.json'); // nosemgrep: javascript.lang.security.audit.path-traversal.path-join-resolve-traversal.path-join-resolve-traversal
=======
    const manifestPath = join(baseDir, themeDir, 'theme.json'); // nosemgrep: javascript.lang.security.audit.path-traversal.path-join-resolve-traversal
>>>>>>> 12aafce1

    try {
        const manifestJson = readFileSync(manifestPath, 'utf-8');
        const manifestData = JSON.parse(manifestJson);

        // Zod 검증
        const result = safeValidateThemeManifest(manifestData);

        if (!result.success) {
            console.error('❌ [Theme Scanner] 테마 검증 실패:', { themeDir });
            console.error(result.error.issues);
            return null;
        }

        return result.data;
    } catch (error) {
        console.error('❌ [Theme Scanner] 테마 매니페스트 로드 실패:', { themeDir, error });
        return null;
    }
}

/**
 * 특정 디렉터리에서 테마 스캔 헬퍼
 */
function scanDirectory(baseDir: string, themes: Map<string, ThemeManifest>): number {
    if (!existsSync(baseDir)) {
        return 0;
    }

    let scannedCount = 0;
    const entries = readdirSync(baseDir, { withFileTypes: true });

    for (const entry of entries) {
        // 디렉터리만 처리
        if (!entry.isDirectory()) continue;

        const themeDir = entry.name;
        const themePath = join(baseDir, themeDir);

        // 유효한 테마 디렉터리인지 확인
        if (!isValidThemeDirectory(themePath)) {
            console.warn(`⚠️  [Theme Scanner] 유효하지 않은 테마: ${themeDir}`);
            continue;
        }

        // 매니페스트 로드 및 검증
        const manifest = loadThemeManifest(themeDir, baseDir);
        if (!manifest) continue;

        // 디렉터리 이름과 ID가 일치하는지 확인
        if (manifest.id !== themeDir) {
            console.warn(
                `⚠️  [Theme Scanner] 테마 ID 불일치: 디렉터리명=${themeDir}, manifest.id=${manifest.id}`
            );
            console.warn('   디렉터리 이름을 테마 ID로 사용합니다.');
        }

        themes.set(manifest.id, manifest);
        scannedCount++;
    }

    return scannedCount;
}

/**
 * themes/ 및 custom-themes/ 디렉터리를 스캔하여 모든 테마 매니페스트 반환
 *
 * @returns 테마 ID를 key로 하는 매니페스트 맵
 */
export function scanThemes(): Map<string, ThemeManifest> {
    const themes = new Map<string, ThemeManifest>();

    try {
        // 공식 테마 스캔 (Git 추적)
        const officialCount = scanDirectory(THEMES_DIR, themes);

        // 커스텀 테마 스캔 (사용자 업로드)
        const customCount = scanDirectory(CUSTOM_THEMES_DIR, themes);

        console.log(
            `✅ [Theme Scanner] 총 ${themes.size}개 테마 스캔 완료 (공식: ${officialCount}, 커스텀: ${customCount})`
        );
    } catch (error) {
        console.error('❌ [Theme Scanner] 테마 스캔 실패:', error);
    }

    return themes;
}

/**
 * 테마가 어느 디렉터리에 있는지 찾기
 * @returns [baseDir, isCustom] 튜플 또는 null
 */
function findThemeDirectory(themeId: string): [string, boolean] | null {
    const sanitizedId = sanitizePath(themeId);

    // 1. 공식 테마 디렉터리 확인
    // nosemgrep: javascript.lang.security.audit.path-traversal.path-join-resolve-traversal
    const officialPath = join(THEMES_DIR, sanitizedId);
    if (isValidThemeDirectory(officialPath)) {
        return [THEMES_DIR, false];
    }

    // 2. 커스텀 테마 디렉터리 확인
    // nosemgrep: javascript.lang.security.audit.path-traversal.path-join-resolve-traversal
    const customPath = join(CUSTOM_THEMES_DIR, sanitizedId);
    if (isValidThemeDirectory(customPath)) {
        return [CUSTOM_THEMES_DIR, true];
    }

    return null;
}

/**
 * 특정 테마의 매니페스트 가져오기
 */
export function getThemeManifest(themeId: string): ThemeManifest | null {
    const result = findThemeDirectory(themeId);
    if (!result) return null;

    const [baseDir] = result;
    const sanitizedId = sanitizePath(themeId);
    return loadThemeManifest(sanitizedId, baseDir);
}

/**
 * 테마 디렉터리 절대 경로 반환
 */
export function getThemePath(themeId: string): string {
    const result = findThemeDirectory(themeId);
    const sanitizedId = sanitizePath(themeId);

    if (!result) {
        // 기본적으로 공식 테마 경로 반환 (호환성 유지)
        // nosemgrep: javascript.lang.security.audit.path-traversal.path-join-resolve-traversal
        return join(THEMES_DIR, sanitizedId);
    }

    const [baseDir] = result;
    // nosemgrep: javascript.lang.security.audit.path-traversal.path-join-resolve-traversal
    return join(baseDir, sanitizedId);
}

/**
 * 테마가 설치되어 있는지 확인
 */
export function isThemeInstalled(themeId: string): boolean {
    return findThemeDirectory(themeId) !== null;
}

/**
 * 테마가 커스텀 테마인지 확인
 */
export function isCustomTheme(themeId: string): boolean {
    const result = findThemeDirectory(themeId);
    return result ? result[1] : false;
}<|MERGE_RESOLUTION|>--- conflicted
+++ resolved
@@ -46,7 +46,8 @@
     if (!stat.isDirectory()) return false;
 
     // theme.json 파일이 있어야 함
-    const manifestPath = join(themePath, 'theme.json'); // nosemgrep: javascript.lang.security.audit.path-traversal.path-join-resolve-traversal.path-join-resolve-traversal
+    // nosemgrep: javascript.lang.security.audit.path-traversal.path-join-resolve-traversal.path-join-resolve-traversal
+    const manifestPath = join(themePath, 'theme.json');
     return existsSync(manifestPath);
 }
 
@@ -57,11 +58,8 @@
  */
 function loadThemeManifest(themeDir: string, baseDir: string): ThemeManifest | null {
     // themeDir는 readdir()에서 온 안전한 디렉터리명
-<<<<<<< HEAD
-    const manifestPath = join(THEMES_DIR, themeDir, 'theme.json'); // nosemgrep: javascript.lang.security.audit.path-traversal.path-join-resolve-traversal.path-join-resolve-traversal
-=======
-    const manifestPath = join(baseDir, themeDir, 'theme.json'); // nosemgrep: javascript.lang.security.audit.path-traversal.path-join-resolve-traversal
->>>>>>> 12aafce1
+    // nosemgrep: javascript.lang.security.audit.path-traversal.path-join-resolve-traversal.path-join-resolve-traversal
+    const manifestPath = join(baseDir, themeDir, 'theme.json');
 
     try {
         const manifestJson = readFileSync(manifestPath, 'utf-8');
@@ -159,14 +157,14 @@
     const sanitizedId = sanitizePath(themeId);
 
     // 1. 공식 테마 디렉터리 확인
-    // nosemgrep: javascript.lang.security.audit.path-traversal.path-join-resolve-traversal
+    // nosemgrep: javascript.lang.security.audit.path-traversal.path-join-resolve-traversal.path-join-resolve-traversal
     const officialPath = join(THEMES_DIR, sanitizedId);
     if (isValidThemeDirectory(officialPath)) {
         return [THEMES_DIR, false];
     }
 
     // 2. 커스텀 테마 디렉터리 확인
-    // nosemgrep: javascript.lang.security.audit.path-traversal.path-join-resolve-traversal
+    // nosemgrep: javascript.lang.security.audit.path-traversal.path-join-resolve-traversal.path-join-resolve-traversal
     const customPath = join(CUSTOM_THEMES_DIR, sanitizedId);
     if (isValidThemeDirectory(customPath)) {
         return [CUSTOM_THEMES_DIR, true];
@@ -196,12 +194,12 @@
 
     if (!result) {
         // 기본적으로 공식 테마 경로 반환 (호환성 유지)
-        // nosemgrep: javascript.lang.security.audit.path-traversal.path-join-resolve-traversal
+        // nosemgrep: javascript.lang.security.audit.path-traversal.path-join-resolve-traversal.path-join-resolve-traversal
         return join(THEMES_DIR, sanitizedId);
     }
 
     const [baseDir] = result;
-    // nosemgrep: javascript.lang.security.audit.path-traversal.path-join-resolve-traversal
+    // nosemgrep: javascript.lang.security.audit.path-traversal.path-join-resolve-traversal.path-join-resolve-traversal
     return join(baseDir, sanitizedId);
 }
 
